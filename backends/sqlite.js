const frappe = require('frappejs');
const sqlite3 = require('sqlite3').verbose();
const Database = require('./database');
const debug = false;

module.exports = class sqliteDatabase extends Database {
  constructor({ dbPath }) {
    super();
    this.dbPath = dbPath;
  }

  connect(dbPath) {
    if (dbPath) {
      this.dbPath = dbPath;
    }
    return new Promise(resolve => {
      this.conn = new sqlite3.Database(this.dbPath, () => {
        if (debug) {
          this.conn.on('trace', (trace) => console.log(trace));
        }
        this.run('PRAGMA foreign_keys=ON').then(resolve);
      });
    });
  }

  async tableExists(table) {
    const name = await this.sql(`SELECT name FROM sqlite_master WHERE type='table' AND name='${table}'`);
    return (name && name.length) ? true : false;
  }

  async addForeignKeys(doctype, newForeignKeys) {
    await this.run('PRAGMA foreign_keys=OFF');
    await this.run('BEGIN TRANSACTION');

    const tempName = 'TEMP' + doctype

    // create temp table
    await this.createTable(doctype, tempName);

    const columns = (await this.getTableColumns(tempName)).join(', ');

    // copy from old to new table
    await this.run(`INSERT INTO ${tempName} (${columns}) SELECT ${columns} from ${doctype}`);

    // drop old table
    await this.run(`DROP TABLE ${doctype}`);

    // rename new table
    await this.run(`ALTER TABLE ${tempName} RENAME TO ${doctype}`);

    await this.run('COMMIT');
    await this.run('PRAGMA foreign_keys=ON');
  }

  removeColumns() {
    // pass
  }

  async runCreateTableQuery(doctype, columns, indexes) {
    const query = `CREATE TABLE IF NOT EXISTS ${doctype} (
            ${columns.join(", ")} ${indexes.length ? (", " + indexes.join(", ")) : ''})`;
<<<<<<< HEAD
            
        return await this.run(query);
    }

    updateColumnDefinition(field, columns, indexes) {
        let def = this.getColumnDefinition(field);

        columns.push(def);
=======

    return await this.run(query);
  }
>>>>>>> 6ada1a86

  updateColumnDefinition(field, columns, indexes) {
    let def = this.getColumnDefinition(field);

<<<<<<< HEAD
    getColumnDefinition(field) {
        let def = [
            field.fieldname,
            this.typeMap[field.fieldtype],
            field.fieldname === 'name' ? 'PRIMARY KEY NOT NULL' : '',
            field.required ? 'NOT NULL' : '',
            field.default ? `DEFAULT '${field.default}'` : ''
        ].join(' ');
=======
    columns.push(def);
>>>>>>> 6ada1a86

    if (field.fieldtype === 'Link' && field.target) {
      indexes.push(`FOREIGN KEY (${field.fieldname}) REFERENCES ${field.target} ON UPDATE CASCADE ON DELETE RESTRICT`);
    }
  }

  getColumnDefinition(field) {
    let def = [
      field.fieldname,
      this.typeMap[field.fieldtype],
      field.fieldname === 'name' ? 'PRIMARY KEY NOT NULL' : '',
      field.required ? 'NOT NULL' : '',
      field.default ? `DEFAULT ${field.default}` : ''
    ].join(' ');

    return def;
  }

  async getTableColumns(doctype) {
    return (await this.sql(`PRAGMA table_info(${doctype})`)).map(d => d.name);
  }

  async getForeignKeys(doctype) {
    return (await this.sql(`PRAGMA foreign_key_list(${doctype})`)).map(d => d.from);
  }

  async runAddColumnQuery(doctype, field, values) {
    await this.run(`ALTER TABLE ${doctype} ADD COLUMN ${this.getColumnDefinition(field)}`, values);
  }

  getOne(doctype, name, fields = '*') {
    fields = this.prepareFields(fields);
    return new Promise((resolve, reject) => {
      this.conn.get(`select ${fields} from ${doctype}
                where name = ?`, name,
        (err, row) => {
          resolve(row || {});
        });
    });
  }

  async insertOne(doctype, doc) {
    let fields = this.getKeys(doctype);
    let placeholders = fields.map(d => '?').join(', ');

    if (!doc.name) {
      doc.name = frappe.getRandomString();
    }

    return await this.run(`insert into ${doctype}
            (${fields.map(field => field.fieldname).join(", ")})
            values (${placeholders})`, this.getFormattedValues(fields, doc));
  }

  async updateOne(doctype, doc) {
    let fields = this.getKeys(doctype);
    let assigns = fields.map(field => `${field.fieldname} = ?`);
    let values = this.getFormattedValues(fields, doc);

    // additional name for where clause
    values.push(doc.name);

    return await this.run(`update ${doctype}
                set ${assigns.join(", ")} where name=?`, values);
  }

  async runDeleteOtherChildren(field, added) {
    // delete other children
    // `delete from doctype where parent = ? and name not in (?, ?, ?)}`
    await this.run(`delete from ${field.childtype}
            where
                parent = ? and
                name not in (${added.slice(1).map(d => '?').join(', ')})`, added);
  }

  async deleteOne(doctype, name) {
    return await this.run(`delete from ${doctype} where name=?`, name);
  }

  async deleteChildren(parenttype, parent) {
    await this.run(`delete from ${parenttype} where parent=?`, parent);
  }

  async deleteSingleValues(name) {
    await frappe.db.run('delete from SingleValue where parent=?', name)
  }

  async setValues(doctype, name, fieldValuePair) {
    const meta = frappe.getMeta(doctype);
    const validFields = this.getKeys(doctype);
    const validFieldnames = validFields.map(df => df.fieldname);
    const fieldsToUpdate = Object.keys(fieldValuePair)
      .filter(fieldname => validFieldnames.includes(fieldname))

    // assignment part of query
    const assigns = fieldsToUpdate.map(fieldname => `${fieldname} = ?`);

    // values
    const values = fieldsToUpdate.map(fieldname => {
      const field = meta.getField(fieldname);
      const value = fieldValuePair[fieldname];
      return this.getFormattedValue(field, value);
    });

    // additional name for where clause
    values.push(name);

    return await this.run(`update ${doctype}
      set ${assigns.join(', ')} where name=?`, values);
  }

  getAll({ doctype, fields, filters, start, limit, orderBy = 'modified', groupBy, order = 'desc' } = {}) {
    if (!fields) {
      fields = frappe.getMeta(doctype).getKeywordFields();
    }
    if (typeof fields === 'string') {
      fields = [fields];
    }

    return new Promise((resolve, reject) => {
      let conditions = this.getFilterConditions(filters);
      let query = `select ${fields.join(", ")}
                from ${doctype}
                ${conditions.conditions ? "where" : ""} ${conditions.conditions}
                ${groupBy ? ("group by " + groupBy.join(', ')) : ""}
                ${orderBy ? ("order by " + orderBy) : ""} ${orderBy ? (order || "asc") : ""}
                ${limit ? ("limit " + limit) : ""} ${start ? ("offset " + start) : ""}`;

      this.conn.all(query, conditions.values,
        (err, rows) => {
          if (err) {
            console.error(err);
            reject(err);
          } else {
            resolve(rows);
          }
        });
    });
  }

  run(query, params) {
    return new Promise((resolve, reject) => {
      this.conn.run(query, params, (err) => {
        if (err) {
          reject(err);
        } else {
          resolve();
        }
      });
    });
  }

  sql(query, params) {
    return new Promise((resolve) => {
      this.conn.all(query, params, (err, rows) => {
        resolve(rows);
      });
    });
  }

  async commit() {
    try {
      await this.run('commit');
    } catch (e) {
      if (e.errno !== 1) {
        throw e;
      }
    }
  }

  initTypeMap() {
    this.typeMap = {
      'Autocomplete': 'text'
      , 'Currency': 'real'
      , 'Int': 'integer'
      , 'Float': 'real'
      , 'Percent': 'real'
      , 'Check': 'integer'
      , 'Small Text': 'text'
      , 'Long Text': 'text'
      , 'Code': 'text'
      , 'Text Editor': 'text'
      , 'Date': 'text'
      , 'Datetime': 'text'
      , 'Time': 'text'
      , 'Text': 'text'
      , 'Data': 'text'
      , 'Link': 'text'
      , 'DynamicLink': 'text'
      , 'Password': 'text'
      , 'Select': 'text'
      , 'Read Only': 'text'
      , 'File': 'text'
      , 'Attach': 'text'
      , 'Attach Image': 'text'
      , 'Signature': 'text'
      , 'Color': 'text'
      , 'Barcode': 'text'
      , 'Geolocation': 'text'
    }
  }
}<|MERGE_RESOLUTION|>--- conflicted
+++ resolved
@@ -59,36 +59,14 @@
   async runCreateTableQuery(doctype, columns, indexes) {
     const query = `CREATE TABLE IF NOT EXISTS ${doctype} (
             ${columns.join(", ")} ${indexes.length ? (", " + indexes.join(", ")) : ''})`;
-<<<<<<< HEAD
-            
-        return await this.run(query);
-    }
-
-    updateColumnDefinition(field, columns, indexes) {
-        let def = this.getColumnDefinition(field);
-
-        columns.push(def);
-=======
 
     return await this.run(query);
   }
->>>>>>> 6ada1a86
 
   updateColumnDefinition(field, columns, indexes) {
     let def = this.getColumnDefinition(field);
 
-<<<<<<< HEAD
-    getColumnDefinition(field) {
-        let def = [
-            field.fieldname,
-            this.typeMap[field.fieldtype],
-            field.fieldname === 'name' ? 'PRIMARY KEY NOT NULL' : '',
-            field.required ? 'NOT NULL' : '',
-            field.default ? `DEFAULT '${field.default}'` : ''
-        ].join(' ');
-=======
     columns.push(def);
->>>>>>> 6ada1a86
 
     if (field.fieldtype === 'Link' && field.target) {
       indexes.push(`FOREIGN KEY (${field.fieldname}) REFERENCES ${field.target} ON UPDATE CASCADE ON DELETE RESTRICT`);
