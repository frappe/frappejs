--- conflicted
+++ resolved
@@ -16,13 +16,9 @@
     "clusterize.js": "^0.18.0",
     "codemirror": "^5.35.0",
     "commander": "^2.13.0",
-<<<<<<< HEAD
     "cookie-parser": "^1.4.3",
     "errorhandler": "^1.5.0",
-    "eslint": "^4.9.0",
-=======
     "eslint": "^4.19.1",
->>>>>>> eb97db9d
     "express": "^4.16.2",
     "express-session": "^1.15.6",
     "flatpickr": "^4.3.2",
