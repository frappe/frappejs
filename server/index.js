const backends = {};
backends.sqlite = require('frappejs/backends/sqlite');
//backends.mysql = require('frappejs/backends/mysql');

const express = require('express');
const cors = require('cors');
const app = express();
const server = require('http').Server(app);
const io = require('socket.io')(server);
const frappe = require('frappejs');
const restAPI = require('./restAPI');
const frappeModels = require('frappejs/models');
const common = require('frappejs/common');
const bodyParser = require('body-parser');
const fs = require('fs');
const { setupExpressRoute: setRouteForPDF } = require('frappejs/server/pdf');
const auth = require('./../auth/auth')();
const morgan = require('morgan');
<<<<<<< HEAD
=======
const { addWebpackMiddleware } = require('../webpack/serve');
const { getAppConfig } = require('../webpack/utils');
const appConfig = getAppConfig();
>>>>>>> 666c4969

require.extensions['.html'] = function (module, filename) {
    module.exports = fs.readFileSync(filename, 'utf8');
};

module.exports = {
    async start({backend, connectionParams, models, authConfig=null}) {
        await this.init();

        if (models) {
            frappe.registerModels(models, 'server');
        }

        // database
        await this.initDb({backend:backend, connectionParams:connectionParams});

        // app
        app.use(bodyParser.json());
        app.use(bodyParser.urlencoded({ extended: true }));

        for (let staticPath of [appConfig.distPath, appConfig.staticPath]) {
          app.use(express.static(staticPath));
        }

        app.use(morgan('tiny'));

        if (connectionParams.enableCORS) {
            app.use(cors());
        }

        if(authConfig) {
            this.setupAuthentication(app, authConfig);
        }

        // socketio
        io.on('connection', function (socket) {
            frappe.db.bindSocketServer(socket);
        });
        // routes
        restAPI.setup(app);

        if (process.env.NODE_ENV === 'development') {
            // webpack dev server
            addWebpackMiddleware(app);
        }

        frappe.config.port = appConfig.dev.devServerPort

        // listen
        server.listen(frappe.config.port, () => {
            console.log(`FrappeJS server running on http://localhost:${frappe.config.port}`)
        });

        frappe.app = app;
        frappe.server = server;

        setRouteForPDF();
    },

    async init() {
        frappe.isServer = true;
        await frappe.init();
        frappe.registerModels(frappeModels, 'server');
        frappe.registerLibs(common);

        await frappe.login('Administrator');
    },

    async initDb({backend, connectionParams}) {
        frappe.db = await new backends[backend](connectionParams);
        await frappe.db.connect();
        await frappe.db.migrate();
    },

    setupAuthentication(app, authConfig) {
        app.post("/api/signup", auth.signup);
        app.post("/api/login", auth.login);
        app.use(auth.initialize(authConfig));
        app.all("/api/resource/*", auth.authenticate());
    }
}<|MERGE_RESOLUTION|>--- conflicted
+++ resolved
@@ -16,12 +16,9 @@
 const { setupExpressRoute: setRouteForPDF } = require('frappejs/server/pdf');
 const auth = require('./../auth/auth')();
 const morgan = require('morgan');
-<<<<<<< HEAD
-=======
 const { addWebpackMiddleware } = require('../webpack/serve');
 const { getAppConfig } = require('../webpack/utils');
 const appConfig = getAppConfig();
->>>>>>> 666c4969
 
 require.extensions['.html'] = function (module, filename) {
     module.exports = fs.readFileSync(filename, 'utf8');
