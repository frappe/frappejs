--- conflicted
+++ resolved
@@ -1,13 +1,6 @@
 const frappe = require('frappejs');
 const path = require('path');
-<<<<<<< HEAD
-const fs = require('fs');
 const multer = require('multer');
-const { getAppConfig, resolveAppDir } = require('../webpack/utils');
-const appConfig = getAppConfig();
-=======
-const multer = require('multer');
->>>>>>> 6ada1a86
 
 module.exports = {
     setup(app) {
@@ -67,25 +60,25 @@
         });
 
         app.post('/api/upload/:doctype/:name/:fieldname', upload.array('files', 10), frappe.asyncHandler(async function(request, response) {
-          const files = request.files;
-          const { doctype, name, fieldname } = request.params;
+            const files = request.files;
+            const { doctype, name, fieldname } = request.params;
 
-          let fileDocs = [];
-          for (let file of files) {
+            let fileDocs = [];
+            for (let file of files) {
             const doc = frappe.newDoc({
-              doctype: 'File',
-              name: path.join('/', file.path),
-              filename: file.originalname,
-              mimetype: file.mimetype,
-              size: file.size,
-              referenceDoctype: doctype,
-              referenceName: name,
-              referenceFieldname: fieldname
+                doctype: 'File',
+                name: path.join('/', file.path),
+                filename: file.originalname,
+                mimetype: file.mimetype,
+                size: file.size,
+                referenceDoctype: doctype,
+                referenceName: name,
+                referenceFieldname: fieldname
             });
             await doc.insert();
 
             await frappe.db.setValue(doctype, name, fieldname, doc.name);
-
+            
             fileDocs.push(doc.getValidDict());
           }
 
@@ -121,28 +114,6 @@
             return response.json({});
         }));
 
-        const storage = multer.diskStorage({
-
-            destination: appConfig.staticPath + '/attachments/',
-            filename: function (req, file, callback) {
-              callback(null, Date.now() + path.extname(file.originalname));
-            }
-        });
-        const upload = multer({ storage: storage });
-
-        app.post('/api/upload', upload.array('attachments') ,frappe.asyncHandler(async function(request, response) {
-            let attachments = request.files;
-            let attachmentsPath = [];
-            if(attachments){
-                for(let attachment of attachments){
-                    attachmentsPath.push(attachment.path);
-                }
-                response.json(attachmentsPath);
-            }else {
-                response.json('failed');
-            }
-        }));
-
         app.delete('/api/upload/:folder/:filename', frappe.asyncHandler(async function(request, response){
             //delete local saved file
             const filePath = appConfig.staticPath +'/'+ request.params.folder +'/'+ request.params.filename;
