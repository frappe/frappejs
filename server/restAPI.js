--- conflicted
+++ resolved
@@ -1,13 +1,6 @@
 const frappe = require('frappejs');
 const path = require('path');
-<<<<<<< HEAD
-const fs = require('fs');
 const multer = require('multer');
-const { getAppConfig, resolveAppDir } = require('../webpack/utils');
-const appConfig = getAppConfig();
-=======
-const multer = require('multer');
->>>>>>> 6ada1a86
 
 module.exports = {
     setup(app) {
