--- conflicted
+++ resolved
@@ -79,15 +79,8 @@
         }));
 
         const storage = multer.diskStorage({
-<<<<<<< HEAD
-<<<<<<< HEAD
-            destination: 'dist/static/attachments/',
-=======
+
             destination: appConfig.staticPath + '/attachments/',
->>>>>>> Added delete file route
-=======
-            destination: appConfig.staticPath + '/attachments/',
->>>>>>> 1d0671b3
             filename: function (req, file, callback) {
               callback(null, Date.now() + path.extname(file.originalname));
             }
