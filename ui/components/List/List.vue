<template>
        <div class="frappe-list">
            <list-actions
              :doctype="doctype"
              :showDelete="checkList.length"
              @new="$emit('newDoc')"
              @delete="deleteCheckedItems"
            />
            <ul class="list-group">
                <list-item v-for="doc of data" :key="doc.name"
                    :id="doc.name"
                    :isActive="doc.name === $route.params.name"
                    :isChecked="isChecked(doc.name)"
                    @clickItem="reqOpenForm(doc.name)"
                    @checkItem="toggleCheck(doc.name)"
                >
                    <indicator v-if="hasIndicator" :color="getIndicatorColor(doc)" />
                    <span class="d-inline-block ml-2">
                        {{ doc[meta.titleField || 'name'] }}
                    </span>
                </list-item>
            </ul>
        </div>
</template>
<script>
import frappe from 'frappejs';
import ListActions from './ListActions';
import ListItem from './ListItem';

export default {
  name: 'List',
  props: ['doctype'],
  components: {
    ListActions,
    ListItem
  },
  data() {
    return {
      data: [],
      checkList: [],
      activeItem: ''
    };
  },
  computed: {
    meta() {
      return frappe.getMeta(this.doctype);
    },
    hasIndicator() {
      return Boolean(this.meta.indicators);
    }
  },
  created() {
    frappe.db.on(`change:${this.doctype}`, () => {
      this.updateList();
    });
    this.$root.$on('navbarSearch', this.updateList);
    this.$root.$emit('newList');
  },
  mounted() {
    this.updateList();
  },
  methods: {
<<<<<<< HEAD
    async updateList() {
=======
    async newDoc() {
      let doc = await frappe.getNewDoc(this.doctype);
      this.$router.push(`/edit/${this.doctype}/${doc.name}`);
    },
    async updateList(query=null) {
      let filters = null
      if (query) {
        filters = {
          keywords : ['like', query]
        }
      }
>>>>>>> ea71a8da
      const indicatorField = this.hasIndicator ? this.meta.indicators.key : null;
      const fields = [
        'name',
        indicatorField,
        this.meta.titleField,
        ...this.meta.keywordFields
      ].filter(Boolean);

      const data = await frappe.db.getAll({
        doctype: this.doctype,
        fields,
        filters: filters || null
      });

      this.data = data;
    },
    reqOpenForm(name) {
      this.activeItem = name;
      this.$emit("openForm",name);
    },
    async deleteCheckedItems() {
      await frappe.db.deleteMany(this.doctype,this.checkList);
      this.$emit('deleted',this.checkList);
      this.checkList = [];
    },
    toggleCheck(name) {
      if (this.checkList.includes(name)) {
        this.checkList = this.checkList.filter(docname => docname !== name);
      } else {
        this.checkList = this.checkList.concat(name);
      }
    },
    isChecked(name) {
      return this.checkList.includes(name);
    },
    getIndicatorColor(doc) {
      return this.meta.getIndicatorColor(doc);
    }
  }
};
</script>
<style lang="scss" scoped>
@import "../../styles/variables";

.list-group-item {
  border-left: none;
  border-right: none;
  border-radius: 0;
}

.list-group-item:first-child {
  border-top: none;
}

.list-group-item:not(.active):hover {
  background-color: $light;
}
</style><|MERGE_RESOLUTION|>--- conflicted
+++ resolved
@@ -60,13 +60,6 @@
     this.updateList();
   },
   methods: {
-<<<<<<< HEAD
-    async updateList() {
-=======
-    async newDoc() {
-      let doc = await frappe.getNewDoc(this.doctype);
-      this.$router.push(`/edit/${this.doctype}/${doc.name}`);
-    },
     async updateList(query=null) {
       let filters = null
       if (query) {
@@ -74,7 +67,6 @@
           keywords : ['like', query]
         }
       }
->>>>>>> ea71a8da
       const indicatorField = this.hasIndicator ? this.meta.indicators.key : null;
       const fields = [
         'name',
