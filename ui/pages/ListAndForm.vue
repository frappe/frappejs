--- conflicted
+++ resolved
@@ -1,11 +1,7 @@
 <template>
     <div class="frappe-list-form row no-gutters">
         <div class="col-4 border-right">
-<<<<<<< HEAD
-            <frappe-list :doctype="doctype" :filters="filters" :key="doctype" @newDoc="openNewDoc" @openForm="onOpenForm" />
-=======
-            <frappe-list :doctype="doctype" :key="doctype" />
->>>>>>> ea71a8da
+            <frappe-list :doctype="doctype" :key="doctype" @newDoc="openNewDoc" @openForm="onOpenForm" />
         </div>
         <div class="col-8">
             <frappe-form v-if="name" :key="doctype + name" :doctype="doctype" :name="name" @save="onSave" />
