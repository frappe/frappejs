--- conflicted
+++ resolved
@@ -1,10 +1,7 @@
 import ListAndForm from '../pages/ListAndForm';
 import ListAndPrintView from '../pages/ListAndPrintView';
-<<<<<<< HEAD
 import Calendar from '../pages/Calendar';
-=======
 import Tree from '../components/Tree';
->>>>>>> 2614ff82
 
 export default [
   {
