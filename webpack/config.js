const path = require('path');
const webpack = require('webpack');
const { getAppConfig, resolveAppDir } = require('./utils');

const plugins = {
    NamedModules: webpack.NamedModulesPlugin,
    HotModuleReplacement: webpack.HotModuleReplacementPlugin,
    Define: webpack.DefinePlugin,
    Progress: webpack.ProgressPlugin,
    VueLoader: require('vue-loader/lib/plugin'),
    Html: require('html-webpack-plugin'),
    CaseSensitivePaths: require('case-sensitive-paths-webpack-plugin'),
    FriendlyErrors: require('friendly-errors-webpack-plugin'),
}

const appConfig = getAppConfig();
const isProduction = process.env.NODE_ENV === 'production';

function getConfig() {
    const config = {
        mode: isProduction ? 'production' : 'development',
        context: resolveAppDir(),
        entry: appConfig.dev.entry,
        output: {
            path: path.resolve(appConfig.dev.outputDir),
            filename: '[name].js',
            publicPath: appConfig.dev.assetsPublicPath
        },
        devtool: 'cheap-module-eval-source-map',
        module: {
            rules: [
                {
                    test: /\.vue$/,
                    loader: 'vue-loader'
                },
                {
                    test: /\.js$/,
                    loader: 'babel-loader',
                    exclude: file => (
                        /node_modules/.test(file) &&
                        !/\.vue\.js/.test(file)
                    )
                },
                {
                    test: /\.css$/,
                    use: [
                        'vue-style-loader',
                        'css-loader'
                    ]
                },
                {
                    test: /\.scss$/,
                    use: [
                        'vue-style-loader',
                        'css-loader',
                        'sass-loader'
                    ]
                },
                {
                    test: /\.(png|svg|jpg|gif)$/,
                    use: [
                      'file-loader'
                    ]
                }
            ]
        },
        resolve: {
            extensions: ['.js', '.vue'],
            alias: {
                'vue$': 'vue/dist/vue.esm.js',
                'deepmerge$': 'deepmerge/dist/umd.js',
                '@': resolveAppDir(appConfig.dev.srcDir)
            }
        },
        plugins: [
            new plugins.Define({
                'process.env': appConfig.dev.env
            }),
            new plugins.VueLoader(),
            new plugins.Html({
                template: resolveAppDir(appConfig.dev.entryHtml)
            }),
            new plugins.CaseSensitivePaths(),
            new plugins.NamedModules(),
            new plugins.HotModuleReplacement(),
<<<<<<< HEAD
            // new plugins.FriendlyErrors({
            //     compilationSuccessInfo: {
            //         messages: [`FrappeJS server started at http://${appConfig.dev.devServerHost}:${appConfig.dev.devServerPort}`],
            //     },
            // }),
=======
            new plugins.FriendlyErrors({
                compilationSuccessInfo: {
                    messages: [`FrappeJS server started at http://${appConfig.dev.devServerHost}:${appConfig.dev.devServerPort}`],
                },
            }),
>>>>>>> 1d0671b3f81711564efbb9b3a845a6c7ecbd057f
            new plugins.Progress()
        ],
        optimization: {
            noEmitOnErrors: false
        },
        devServer: {
            // contentBase: './dist', // dist path is directly configured in express
            hot: true,
            quiet: false
        },
        node: {
            // prevent webpack from injecting useless setImmediate polyfill because Vue
            // source contains it (although only uses it if it's native).
            setImmediate: false,
            // process is injected via DefinePlugin, although some 3rd party
            // libraries may require a mock to work properly (#934)
            process: 'mock',
            // prevent webpack from injecting mocks to Node native modules
            // that does not make sense for the client
            dgram: 'empty',
            fs: 'empty',
            net: 'empty',
            tls: 'empty',
            child_process: 'empty'
        }
    }

    return config;
}

module.exports = getConfig;<|MERGE_RESOLUTION|>--- conflicted
+++ resolved
@@ -83,19 +83,11 @@
             new plugins.CaseSensitivePaths(),
             new plugins.NamedModules(),
             new plugins.HotModuleReplacement(),
-<<<<<<< HEAD
-            // new plugins.FriendlyErrors({
-            //     compilationSuccessInfo: {
-            //         messages: [`FrappeJS server started at http://${appConfig.dev.devServerHost}:${appConfig.dev.devServerPort}`],
-            //     },
-            // }),
-=======
             new plugins.FriendlyErrors({
                 compilationSuccessInfo: {
                     messages: [`FrappeJS server started at http://${appConfig.dev.devServerHost}:${appConfig.dev.devServerPort}`],
                 },
             }),
->>>>>>> 1d0671b3f81711564efbb9b3a845a6c7ecbd057f
             new plugins.Progress()
         ],
         optimization: {
